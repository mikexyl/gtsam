--- conflicted
+++ resolved
@@ -198,15 +198,9 @@
   static Matrix3 LogmapDerivative(const Pose2& v);
 
   // Chart at origin, depends on compile-time flag SLOW_BUT_CORRECT_EXPMAP
-<<<<<<< HEAD
   struct GTSAM_EXPORT ChartAtOrigin {
     static Pose2 Retract(const Vector3& v, ChartJacobian H = {});
     static Vector3 Local(const Pose2& r, ChartJacobian H = {});
-=======
-  struct ChartAtOrigin {
-	static Pose2 Retract(const Vector3& v, ChartJacobian H = {});
-	static Vector3 Local(const Pose2& r, ChartJacobian H = {});
->>>>>>> a9d3a100
   };
 
   using LieGroup<Pose2, 3>::inverse; // version with derivative
