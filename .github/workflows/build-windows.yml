name: Windows CI

on: [pull_request]

# Every time you make a push to your PR, it cancel immediately the previous checks, 
# and start a new one. The other runner will be available more quickly to your PR. 
concurrency:
  group: ${{ github.workflow }}-${{ github.head_ref || github.run_id }}
  cancel-in-progress: true

jobs:
  build:
    name: ${{ matrix.name }} ${{ matrix.build_type }}
    runs-on: ${{ matrix.os }}

    env:
      CTEST_OUTPUT_ON_FAILURE: ON
      CTEST_PARALLEL_LEVEL: 2
      CMAKE_BUILD_TYPE: ${{ matrix.build_type }}
      GTSAM_BUILD_UNSTABLE: ${{ matrix.build_unstable }}
      BOOST_VERSION: 1.72.0
      BOOST_EXE: boost_1_72_0-msvc-14.2

    strategy:
      fail-fast: true
      matrix:
        # Github Actions requires a single row to be added to the build matrix.
        # See https://help.github.com/en/articles/workflow-syntax-for-github-actions.
        name: [
            windows-2019-cl,
          ]

        build_type: [
            Debug,
            Release
          ]

        build_unstable: [ON]
        include:
          - name: windows-2019-cl
            os: windows-2019
            compiler: cl
            platform: 64

    steps:
      - name: Install Dependencies
        shell: powershell
        run: |
          iwr -useb get.scoop.sh -outfile 'install_scoop.ps1'
          .\install_scoop.ps1 -RunAsAdmin

          scoop install cmake --global  # So we don't get issues with CMP0074 policy
          scoop install ninja --global

          if ("${{ matrix.compiler }}".StartsWith("clang")) {
            scoop install llvm --global
          }

          if ("${{ matrix.compiler }}" -eq "gcc") {
            # Chocolatey GCC is broken on the windows-2019 image.
            # See: https://github.com/DaanDeMeyer/doctest/runs/231595515
            # See: https://github.community/t5/GitHub-Actions/Something-is-wrong-with-the-chocolatey-installed-version-of-gcc/td-p/32413
            scoop install gcc --global
            echo "CC=gcc" >> $GITHUB_ENV
            echo "CXX=g++" >> $GITHUB_ENV

          } elseif ("${{ matrix.compiler }}" -eq "clang") {
            echo "CC=clang" >> $GITHUB_ENV
            echo "CXX=clang++" >> $GITHUB_ENV

          } else {
            echo "CC=${{ matrix.compiler }}" >> $env:GITHUB_ENV
            echo "CXX=${{ matrix.compiler }}" >> $env:GITHUB_ENV

          }

          # Scoop modifies the PATH so we make the modified PATH global.
          echo "$env:PATH" >> $env:GITHUB_PATH

      - name: Install Boost
        shell: powershell
        run: |
          # Snippet from: https://github.com/actions/virtual-environments/issues/2667
          $BOOST_PATH = "C:\hostedtoolcache\windows\Boost\$env:BOOST_VERSION\x86_64"

          # Use the prebuilt binary for Windows
          $Url = "https://sourceforge.net/projects/boost/files/boost-binaries/$env:BOOST_VERSION/$env:BOOST_EXE-${{matrix.platform}}.exe"
          (New-Object System.Net.WebClient).DownloadFile($Url, "$env:TEMP\boost.exe")
          Start-Process -Wait -FilePath "$env:TEMP\boost.exe" "/SILENT","/SP-","/SUPPRESSMSGBOXES","/DIR=$BOOST_PATH"

          # Set the BOOST_ROOT variable
          echo "BOOST_ROOT=$BOOST_PATH" >> $env:GITHUB_ENV

      - name: Checkout
        uses: actions/checkout@v3

      - name: Setup msbuild
        uses: ilammy/msvc-dev-cmd@v1
        with:
          arch: x${{ matrix.platform }}

      - name: Configuration
        run: |
          cmake -E remove_directory build
          cmake -G Ninja -B build -S . -DGTSAM_BUILD_EXAMPLES_ALWAYS=OFF -DBOOST_ROOT="${env:BOOST_ROOT}" -DBOOST_INCLUDEDIR="${env:BOOST_ROOT}\boost\include" -DBOOST_LIBRARYDIR="${env:BOOST_ROOT}\lib"

      - name: Build
        shell: bash
        run: |
          # Since Visual Studio is a multi-generator, we need to use --config
          # https://stackoverflow.com/a/24470998/1236990
          cmake --build build -j4 --config ${{ matrix.build_type }} --target gtsam
          cmake --build build -j4 --config ${{ matrix.build_type }} --target gtsam_unstable
<<<<<<< HEAD
          cmake --build build -j4 --config ${{ matrix.build_type }} --target wrap
=======
>>>>>>> 4b0f3868

          # Target doesn't exist
          # cmake --build build -j4 --config ${{ matrix.build_type }} --target wrap

      - name: Test
        shell: bash
        run: |
          # Run GTSAM tests
          cmake --build build -j4 --config ${{ matrix.build_type }} --target check.base
          cmake --build build -j4 --config ${{ matrix.build_type }} --target check.basis
          cmake --build build -j4 --config ${{ matrix.build_type }} --target check.discrete
<<<<<<< HEAD
          cmake --build build -j4 --config ${{ matrix.build_type }} --target check.geometry
          cmake --build build -j4 --config ${{ matrix.build_type }} --target check.inference
          cmake --build build -j4 --config ${{ matrix.build_type }} --target check.linear
          cmake --build build -j4 --config ${{ matrix.build_type }} --target check.navigation
          cmake --build build -j4 --config ${{ matrix.build_type }} --target check.sam
          cmake --build build -j4 --config ${{ matrix.build_type }} --target check.sfm
          cmake --build build -j4 --config ${{ matrix.build_type }} --target check.symbolic
          cmake --build build -j4 --config ${{ matrix.build_type }} --target check.hybrid
          cmake --build build -j4 --config ${{ matrix.build_type }} --target check.nonlinear
          cmake --build build -j4 --config ${{ matrix.build_type }} --target check.slam

          # Run GTSAM_UNSTABLE tests
          cmake --build build -j4 --config ${{ matrix.build_type }} --target check.base_unstable
          cmake --build build -j4 --config ${{ matrix.build_type }} --target check.geometry_unstable
          cmake --build build -j4 --config ${{ matrix.build_type }} --target check.linear_unstable
          cmake --build build -j4 --config ${{ matrix.build_type }} --target check.discrete_unstable
          cmake --build build -j4 --config ${{ matrix.build_type }} --target check.dynamics_unstable
          cmake --build build -j4 --config ${{ matrix.build_type }} --target check.nonlinear_unstable
          cmake --build build -j4 --config ${{ matrix.build_type }} --target check.slam_unstable
          cmake --build build -j4 --config ${{ matrix.build_type }} --target check.partition
=======

          # Compilation error
          # cmake --build build -j4 --config ${{ matrix.build_type }} --target check.geometry

          cmake --build build -j4 --config ${{ matrix.build_type }} --target check.inference

          # Compile. Fail with exception
          cmake --build build -j4 --config ${{ matrix.build_type }} --target check.linear
          
          cmake --build build -j4 --config ${{ matrix.build_type }} --target check.navigation          
          cmake --build build -j4 --config ${{ matrix.build_type }} --target check.sam
          cmake --build build -j4 --config ${{ matrix.build_type }} --target check.sfm          
          cmake --build build -j4 --config ${{ matrix.build_type }} --target check.symbolic

          # Compile. Fail with exception
          cmake --build build -j4 --config ${{ matrix.build_type }} --target check.hybrid

          # Compile. Fail with exception
          # cmake --build build -j4 --config ${{ matrix.build_type }} --target check.nonlinear

          # Compilation error
          # cmake --build build -j4 --config ${{ matrix.build_type }} --target check.slam


          # Run GTSAM_UNSTABLE tests
          cmake --build build -j4 --config ${{ matrix.build_type }} --target check.base_unstable

          # Compile. Fail with exception
          # cmake --build build -j4 --config ${{ matrix.build_type }} --target check.geometry_unstable

          # Compile. Fail with exception
          # cmake --build build -j4 --config ${{ matrix.build_type }} --target check.linear_unstable

          # Compile. Fail with exception
          # cmake --build build -j4 --config ${{ matrix.build_type }} --target check.discrete_unstable

          # Compile. Fail with exception
          # cmake --build build -j4 --config ${{ matrix.build_type }} --target check.dynamics_unstable

          # Compile. Fail with exception
          # cmake --build build -j4 --config ${{ matrix.build_type }} --target check.nonlinear_unstable

          # Compilation error
          # cmake --build build -j4 --config ${{ matrix.build_type }} --target check.slam_unstable

          # Compilation error
          # cmake --build build -j4 --config ${{ matrix.build_type }} --target check.partition          
>>>>>>> 4b0f3868
<|MERGE_RESOLUTION|>--- conflicted
+++ resolved
@@ -111,10 +111,6 @@
           # https://stackoverflow.com/a/24470998/1236990
           cmake --build build -j4 --config ${{ matrix.build_type }} --target gtsam
           cmake --build build -j4 --config ${{ matrix.build_type }} --target gtsam_unstable
-<<<<<<< HEAD
-          cmake --build build -j4 --config ${{ matrix.build_type }} --target wrap
-=======
->>>>>>> 4b0f3868
 
           # Target doesn't exist
           # cmake --build build -j4 --config ${{ matrix.build_type }} --target wrap
@@ -126,73 +122,35 @@
           cmake --build build -j4 --config ${{ matrix.build_type }} --target check.base
           cmake --build build -j4 --config ${{ matrix.build_type }} --target check.basis
           cmake --build build -j4 --config ${{ matrix.build_type }} --target check.discrete
-<<<<<<< HEAD
-          cmake --build build -j4 --config ${{ matrix.build_type }} --target check.geometry
+          # Compilation error
+          # cmake --build build -j4 --config ${{ matrix.build_type }} --target check.geometry
           cmake --build build -j4 --config ${{ matrix.build_type }} --target check.inference
+          # Compile. Fail with exception
           cmake --build build -j4 --config ${{ matrix.build_type }} --target check.linear
           cmake --build build -j4 --config ${{ matrix.build_type }} --target check.navigation
           cmake --build build -j4 --config ${{ matrix.build_type }} --target check.sam
           cmake --build build -j4 --config ${{ matrix.build_type }} --target check.sfm
           cmake --build build -j4 --config ${{ matrix.build_type }} --target check.symbolic
+          # Compile. Fail with exception
           cmake --build build -j4 --config ${{ matrix.build_type }} --target check.hybrid
-          cmake --build build -j4 --config ${{ matrix.build_type }} --target check.nonlinear
-          cmake --build build -j4 --config ${{ matrix.build_type }} --target check.slam
+          # Compile. Fail with exception
+          # cmake --build build -j4 --config ${{ matrix.build_type }} --target check.nonlinear
+          # Compilation error
+          # cmake --build build -j4 --config ${{ matrix.build_type }} --target check.slam
 
           # Run GTSAM_UNSTABLE tests
           cmake --build build -j4 --config ${{ matrix.build_type }} --target check.base_unstable
-          cmake --build build -j4 --config ${{ matrix.build_type }} --target check.geometry_unstable
-          cmake --build build -j4 --config ${{ matrix.build_type }} --target check.linear_unstable
-          cmake --build build -j4 --config ${{ matrix.build_type }} --target check.discrete_unstable
-          cmake --build build -j4 --config ${{ matrix.build_type }} --target check.dynamics_unstable
-          cmake --build build -j4 --config ${{ matrix.build_type }} --target check.nonlinear_unstable
-          cmake --build build -j4 --config ${{ matrix.build_type }} --target check.slam_unstable
-          cmake --build build -j4 --config ${{ matrix.build_type }} --target check.partition
-=======
-
-          # Compilation error
-          # cmake --build build -j4 --config ${{ matrix.build_type }} --target check.geometry
-
-          cmake --build build -j4 --config ${{ matrix.build_type }} --target check.inference
-
-          # Compile. Fail with exception
-          cmake --build build -j4 --config ${{ matrix.build_type }} --target check.linear
-          
-          cmake --build build -j4 --config ${{ matrix.build_type }} --target check.navigation          
-          cmake --build build -j4 --config ${{ matrix.build_type }} --target check.sam
-          cmake --build build -j4 --config ${{ matrix.build_type }} --target check.sfm          
-          cmake --build build -j4 --config ${{ matrix.build_type }} --target check.symbolic
-
-          # Compile. Fail with exception
-          cmake --build build -j4 --config ${{ matrix.build_type }} --target check.hybrid
-
-          # Compile. Fail with exception
-          # cmake --build build -j4 --config ${{ matrix.build_type }} --target check.nonlinear
-
-          # Compilation error
-          # cmake --build build -j4 --config ${{ matrix.build_type }} --target check.slam
-
-
-          # Run GTSAM_UNSTABLE tests
-          cmake --build build -j4 --config ${{ matrix.build_type }} --target check.base_unstable
-
           # Compile. Fail with exception
           # cmake --build build -j4 --config ${{ matrix.build_type }} --target check.geometry_unstable
-
           # Compile. Fail with exception
           # cmake --build build -j4 --config ${{ matrix.build_type }} --target check.linear_unstable
-
           # Compile. Fail with exception
           # cmake --build build -j4 --config ${{ matrix.build_type }} --target check.discrete_unstable
-
           # Compile. Fail with exception
           # cmake --build build -j4 --config ${{ matrix.build_type }} --target check.dynamics_unstable
-
           # Compile. Fail with exception
           # cmake --build build -j4 --config ${{ matrix.build_type }} --target check.nonlinear_unstable
-
           # Compilation error
           # cmake --build build -j4 --config ${{ matrix.build_type }} --target check.slam_unstable
-
           # Compilation error
-          # cmake --build build -j4 --config ${{ matrix.build_type }} --target check.partition          
->>>>>>> 4b0f3868
+          # cmake --build build -j4 --config ${{ matrix.build_type }} --target check.partition