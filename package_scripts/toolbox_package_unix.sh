--- conflicted
+++ resolved
@@ -54,11 +54,7 @@
 fi
 
 # Compile
-<<<<<<< HEAD
-make -j4 install
-=======
 make -j2 install
->>>>>>> 2e10f6fe
 
 # Create package
 tar czf gtsam-toolbox-2.3.1-$platform.tgz -C stage/borg toolbox